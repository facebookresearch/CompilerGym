--- conflicted
+++ resolved
@@ -341,7 +341,6 @@
   return Status::OK;
 }
 
-<<<<<<< HEAD
 Status LlvmSession::computeObservation(LlvmObservationSpace space, Observation& reply) {
   switch (space) {
     case LlvmObservationSpace::IR: {
@@ -578,7 +577,4 @@
 
   return Status::OK;
 }
-
-=======
->>>>>>> e7063958
 }  // namespace compiler_gym::llvm_service