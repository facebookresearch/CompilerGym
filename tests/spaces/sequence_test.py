# Copyright (c) Facebook, Inc. and its affiliates.
#
# This source code is licensed under the MIT license found in the
# LICENSE file in the root directory of this source tree.
"""Unit tests for //compiler_gym/spaces:sequence."""
from copy import deepcopy

import pytest

from compiler_gym.spaces import Scalar, Sequence, SpaceSequence
from tests.test_main import main


def test_sample():
    space = Sequence(name="test", size_range=(0, None), dtype=int)
    with pytest.raises(NotImplementedError):
        space.sample()


def test_str_contains():
    space = Sequence(name="test", size_range=(0, None), dtype=str)
    assert space.contains("Hello, world!")
    assert space.contains("")
    assert not space.contains([1, 2, 3])


def test_str_contains_too_long():
    space = Sequence(name="test", size_range=(0, 4), dtype=str)
    assert not space.contains("Hello, world!")
    assert space.contains("")
    assert not space.contains([1, 2, 3])


def test_str_contains_too_short():
    space = Sequence(name="test", size_range=(3, None), dtype=str)
    assert space.contains("Hello, world!")
    assert not space.contains("")
    assert not space.contains([1, 2, 3])


def test_int_contains():
    space = Sequence(name="test", size_range=(5, 5), dtype=int)
    assert not space.contains(list(range(4)))
    assert space.contains(list(range(5)))
    assert not space.contains(list(range(6)))


def test_contains_with_float_scalar_range():
    space = Sequence(
        name="test",
        size_range=(3, 3),
        dtype=float,
        scalar_range=Scalar(name="test", min=0, max=1, dtype=float),
    )
    assert space.contains([0.0, 0.0, 0.0])
    assert space.contains([0.1, 1.0, 0.5])
    assert not space.contains([0.0, 0.0, -1.0])  # out of bounds
    assert not space.contains([0.0, 0, 0.1])  # wrong dtype
    assert not space.contains([0.0, 0])  # wrong shape


def test_bytes_contains():
    space = Sequence(name="test", size_range=(0, None), dtype=bytes)
    assert space.contains(b"Hello, world!")
    assert space.contains(b"")
    assert not space.contains("Hello, world!")


<<<<<<< HEAD
def test_space_sequence_contains():
    subspace = Scalar(name="subspace", min=0, max=1, dtype=float)
    space_seq = SpaceSequence(name="seq", space=subspace, size_range=(0, 2))
    assert space_seq.contains([0.5, 0.6])
    assert not space_seq.contains(["not-a-number"])
    assert not space_seq.contains([2.0])
    assert not space_seq.contains([0.1, 0.2, 0.3])
=======
def test_equal():
    seq = Sequence(
        name="seq",
        size_range=[1, 2],
        dtype=int,
        opaque_data_format="fmt",
        scalar_range=[3, 4],
    )
    assert seq == deepcopy(seq)


def test_not_equal():
    seq = Sequence(
        name="seq",
        size_range=[1, 2],
        dtype=int,
        opaque_data_format="fmt",
        scalar_range=[3, 4],
    )
    assert seq != Sequence(
        name="seq2",
        size_range=[1, 2],
        dtype=int,
        opaque_data_format="fmt",
        scalar_range=[3, 4],
    )
    assert seq != Sequence(
        name="seq",
        size_range=[0, 2],
        dtype=int,
        opaque_data_format="fmt",
        scalar_range=[3, 4],
    )
    assert seq != Sequence(
        name="seq",
        size_range=[1, 3],
        dtype=int,
        opaque_data_format="fmt",
        scalar_range=[3, 4],
    )
    assert seq != Sequence(
        name="seq",
        size_range=[1, 2],
        dtype=float,
        opaque_data_format="fmt",
        scalar_range=[3, 4],
    )
    assert seq != Sequence(
        name="seq",
        size_range=[1, 2],
        dtype=int,
        opaque_data_format="fmt2",
        scalar_range=[3, 4],
    )
    assert seq != Sequence(
        name="seq",
        size_range=[1, 2],
        dtype=int,
        opaque_data_format="fmt",
        scalar_range=[0, 4],
    )
    assert seq != Sequence(
        name="seq",
        size_range=[1, 2],
        dtype=int,
        opaque_data_format="fmt",
        scalar_range=[3, 5],
    )
>>>>>>> 61f460fa


if __name__ == "__main__":
    main()<|MERGE_RESOLUTION|>--- conflicted
+++ resolved
@@ -66,7 +66,6 @@
     assert not space.contains("Hello, world!")
 
 
-<<<<<<< HEAD
 def test_space_sequence_contains():
     subspace = Scalar(name="subspace", min=0, max=1, dtype=float)
     space_seq = SpaceSequence(name="seq", space=subspace, size_range=(0, 2))
@@ -74,7 +73,8 @@
     assert not space_seq.contains(["not-a-number"])
     assert not space_seq.contains([2.0])
     assert not space_seq.contains([0.1, 0.2, 0.3])
-=======
+
+
 def test_equal():
     seq = Sequence(
         name="seq",
@@ -143,7 +143,6 @@
         opaque_data_format="fmt",
         scalar_range=[3, 5],
     )
->>>>>>> 61f460fa
 
 
 if __name__ == "__main__":
