# Copyright (c) Facebook, Inc. and its affiliates.
#
# This source code is licensed under the MIT license found in the
# LICENSE file in the root directory of this source tree.
"""A CompilerGym API and web frontend.

This exposes an API with two operations:

   1. /api/v4/describe

        Describe the CompilerGym interface. This generates a list of action
        names and their numeric values, a list of benchmark datasets and the
        benchmarks within them, and a list of reward spaces.

        Example usage:

            $ curl localhost:5000/api/v4/describe
            {
                "actions": {
                    "-adce": 1,
                    ...
                    "-tailcallelim": 122
                },
                "benchmarks": {
                    "benchmark://anghabench-v1": [
                        "8cc/extr_buffer.c_buf_append",
                        ...
                        "8cc/extr_buffer.c_quote_cstring_len"
                    ],
                    "benchmark://blas-v0": [
                        ...
                    ],
                    "benchmark://cbench-v1": [
                        "adpcm",
                        ...
                        "jpeg-c"
                    ],
                    ...
                },
                "rewards": [
                    "IrInstructionCount",
                    ...
                    "ObjectTextSizeOz"
                ]
            }

   2. /ap/v4/step

        Compute the state from the given environment description. Query
        arguments:

            benchmark: The name of the benchmark.
<<<<<<< HEAD

            reward: The name of the reward signal to use.

            actions: An optional, command-separated list of actions to run.

            all_rewards: An optional string that if "1" means that a list of
                all rewards will be returned, one for each action. Else, only
                the reward for the final action is returned.

        Example usage:

=======

            reward: The name of the reward signal to use.

            actions: An optional, command-separated list of actions to run.

            all_states: An optional string that if "1" means that a list of
                all states will be returned, one for each action. Else, only
                the state for the final action is returned.

        Example usage:

>>>>>>> d59bc24a
            $ curl 'localhost:5000/api/v4/step?benchmark=benchmark://cbench-v1/adpcm&reward=IrInstructionCountOz&actions=1,2,3'
            {
                "commandline": "opt - ...",
                "rewards": [0.003],
                "done": false,
                "ir": "...",
<<<<<<< HEAD
                "instcount": {...},
                "autophase": {...},
=======
                "states": [
                    {
                        "instcount": {...},
                        "autophase": {...},
                        "reward": 0.003
                    },
                ]
>>>>>>> d59bc24a
            }
"""
import logging
import os
import sys
from itertools import islice
from pathlib import Path
from threading import Lock
from typing import Any, Dict, List

from flask import Flask, jsonify, request, send_file
from flask_cors import CORS
from pydantic import BaseModel

import compiler_gym
from compiler_gym.envs import LlvmEnv
from compiler_gym.util.truncate import truncate

app = Flask("compiler_gym")
CORS(app)


resource_dir: Path = (Path(__file__).parent / "frontends/compiler_gym/build").absolute()

logger = logging.getLogger(__name__)

# A single compiler environment that is used to serve all endpoints.
env: LlvmEnv = compiler_gym.make("llvm-v0")
env_lock = Lock()


class StateToVisualize(BaseModel):
<<<<<<< HEAD
    """Encapsulates the state visualize in the frontend."""
=======
    """Encapsulates the state to visualize in the frontend."""

    instcount: Dict[str, int]
    autophase: Dict[str, int]
    # The reward signal measures how "good" the previous action was. Over time
    # the sequence of actions that produces the highest cumulative reward is the
    # best:
    reward: float


class StepRequest(BaseModel):
    """User arguments to /api/v4/step."""

    # The name of the benchmark.
    benchmark: str

    # The reward space to use.
    reward: str

    # A comma-separated list of actions to perform.
    actions: List[int]

    # Whether to return a state for every action, or only the final action. See
    # StepReply.states.
    all_states: bool

    @classmethod
    def from_request(cls):
        """Parse the arguments from Flask's request arguments."""

        def required_arg(name: str) -> str:
            value = request.args.get(name)
            if not value:
                raise ValueError(f"Missing requirement argument: {name}")
            return value

        actions_str: str = request.args.get("actions")
        actions: List[int] = (
            [int(x) for x in actions_str.split(",")] if actions_str else []
        )

        return cls(
            benchmark=required_arg("benchmark"),
            reward=required_arg("reward"),
            actions=actions,
            all_states=request.args.get("all_states", "0") == "1",
        )


class StepReply(BaseModel):
    """The data returned by a call to /api/v4/step."""
>>>>>>> d59bc24a

    # This summarizes the sequence of actions that the user has selected so far:
    commandline: str

    # If the compiler environment dies, crashes, or encounters some
    # unrecoverable error, this "done" flag is set. At this point the user
    # should start a new session.
    done: bool

    # The current LLVM-IR:
    ir: str

<<<<<<< HEAD
    # The reward signal measures how "good" the previous action was. Over time
    # the sequence of actions that produces the highest cumulative reward is the
    # best:
    rewards: List[float]
=======
    # A list of states to visualize, ordered from first to last.
    states: List[StateToVisualize]
>>>>>>> d59bc24a


@app.route("/api/v4/describe")
def describe():
    with env_lock:
        env.reset()
        return jsonify(
            {
                # A mapping from dataset name to benchmark name. To generate a full
                # benchmark URI, join the two values with a '/'. E.g. given a benchmark
                # "qsort" in the dataset "benchmark://cbench-v1", the full URI is
                # "benchmark://cbench-v1/qsort".
                "benchmarks": {
                    dataset.name: list(
                        islice(
                            (
                                x[len(dataset.name) + 1 :]
                                for x in dataset.benchmark_uris()
                            ),
                            10,
                        )
                    )
                    for dataset in env.datasets
                },
                # A mapping from the name of an action to the numeric value. This
                # numeric value is what is passed as argument to the step() function.
                "actions": {k: v for v, k in enumerate(env.action_space.flags)},
                # A list of reward space names. You select the reward space to use
                # during start().
                "rewards": sorted(list(env.reward.spaces.keys())),
            }
        )


<<<<<<< HEAD
def _step(
    benchmark: str, reward: str, actions: List[int], reward_history: bool
) -> StateToVisualize:
    rewards = []

    with env_lock:
        env.reward_space = reward
        env.reset()

        # Replay all actions except the last one.
        if reward_history:
            # Replay actions one at a time to receive incremental rewards. The first
            # reward represents the state prior to any actions.
            rewards.append(0)
            for action in actions[:-1]:
                _, reward, done, info = env.step(action)
                rewards.append(reward)
                if done:
                    raise ValueError(
                        f"Failed to apply action {action}: {info['error_details']}"
                    )
        else:
            # Replay actions in a single batch.
            _, _, done, info = env.step(actions[:-1])
            if done:
                raise ValueError(
                    f"Failed to apply actions {actions}: {info['error_details']}"
                )

        # Perform the final action.
        (ir, instcount, autophase), (reward,), done, _ = env.raw_step(
            actions=actions[-1:],
            observations=[
                env.observation.spaces["Ir"],
                env.observation.spaces["InstCountDict"],
                env.observation.spaces["AutophaseDict"],
            ],
            rewards=[env.reward_space],
        )

    rewards.append(reward)
    return StateToVisualize(
        commandline=env.commandline(),
        done=done,
        ir=truncate(ir, max_line_len=250, max_lines=1024),
        instcount=instcount,
        autophase=autophase,
        rewards=rewards,
    )


@app.route("/api/v4/step")
def step() -> Dict[str, Any]:
    actions_str: str = request.args.get("actions")
    benchmark: str = request.args.get("benchmark")
    reward: str = request.args.get("reward")
    reward_history: bool = request.args.get("reward_history", "0") == "1"

    try:
        actions: List[int] = (
            [int(x) for x in actions_str.split(",")] if actions_str else []
        )
=======
def _step(request: StepRequest) -> StepReply:
    """Run the actual step with parsed arguments."""
    states: List[StateToVisualize] = []

    with env_lock:
        env.reward_space = request.reward
        env.reset()

        # Replay all actions except the last one.
        if request.all_states:
            # Replay actions one at a time to receive incremental rewards. The
            # first item represents the state prior to any actions.
            (instcount, autophase), _, done, info = env.step(
                action=[],
                observations=[
                    env.observation.spaces["InstCountDict"],
                    env.observation.spaces["AutophaseDict"],
                ],
            )
            if done:
                raise ValueError(
                    f"Failed to compute initial state: {info['error_details']}"
                )
            states.append(
                StateToVisualize(
                    instcount=instcount,
                    autophase=autophase,
                    reward=0,
                )
            )
            for action in request.actions[:-1]:
                (instcount, autophase), reward, done, info = env.step(
                    action,
                    observations=[
                        env.observation.spaces["InstCountDict"],
                        env.observation.spaces["AutophaseDict"],
                    ],
                )
                states.append(
                    StateToVisualize(
                        instcount=instcount,
                        autophase=autophase,
                        reward=reward,
                    )
                )
                if done:
                    raise ValueError(
                        f"Failed to apply action {action}: {info['error_details']}"
                    )
        else:
            # Replay actions in a single batch.
            _, _, done, info = env.step(request.actions[:-1])
            if done:
                raise ValueError(
                    f"Failed to apply actions {request.actions}: {info['error_details']}"
                )

        # Perform the final action.
        (ir, instcount, autophase), (reward,), done, _ = env.raw_step(
            actions=request.actions[-1:],
            observations=[
                env.observation.spaces["Ir"],
                env.observation.spaces["InstCountDict"],
                env.observation.spaces["AutophaseDict"],
            ],
            rewards=[env.reward_space],
        )

    states.append(
        StateToVisualize(
            instcount=instcount,
            autophase=autophase,
            reward=reward,
        )
    )
    return StepReply(
        commandline=env.commandline(),
        done=done,
        ir=truncate(ir, max_line_len=250, max_lines=1024),
        states=states,
    )


@app.route("/api/v4/step")
def step() -> Dict[str, Any]:
    try:
        request = StepRequest.from_request()
>>>>>>> d59bc24a
    except ValueError as e:
        return jsonify({"error": f"Invalid actions: {e}"}), 400

    try:
<<<<<<< HEAD
        return jsonify(_step(benchmark, reward, actions, reward_history).dict())
=======
        return jsonify(_step(request).dict())
>>>>>>> d59bc24a
    except Exception as e:
        return jsonify({"error": str(e)}), 400


# Web endpoints.


@app.route("/")
def index_resource():
    return send_file(resource_dir / "index.html")


@app.route("/<path>")
def root_resource(path: str):
    return send_file(resource_dir / path)


@app.route("/static/css/<path>")
def css_resource(path: str):
    return send_file(resource_dir / "static/css/" / path)


@app.route("/static/js/<path>")
def js_resource(path: str):
    return send_file(resource_dir / "static/js/" / path)


if __name__ == "__main__":
    logger.setLevel(logging.DEBUG)
    handler = logging.StreamHandler(sys.stderr)
    handler.setLevel(logging.DEBUG)
    formatter = logging.Formatter(
        "%(asctime)s - %(name)s - %(levelname)s - %(message)s"
    )
    handler.setFormatter(formatter)
    logger.addHandler(handler)

    logger.info("Serving from %s", resource_dir)
<<<<<<< HEAD
    app.run(port=int(os.environ.get("PORT", "5000")))
=======
    app.run(port=int(os.environ.get("PORT", "5000")), host="0.0.0.0")
>>>>>>> d59bc24a
<|MERGE_RESOLUTION|>--- conflicted
+++ resolved
@@ -50,19 +50,6 @@
         arguments:
 
             benchmark: The name of the benchmark.
-<<<<<<< HEAD
-
-            reward: The name of the reward signal to use.
-
-            actions: An optional, command-separated list of actions to run.
-
-            all_rewards: An optional string that if "1" means that a list of
-                all rewards will be returned, one for each action. Else, only
-                the reward for the final action is returned.
-
-        Example usage:
-
-=======
 
             reward: The name of the reward signal to use.
 
@@ -74,17 +61,12 @@
 
         Example usage:
 
->>>>>>> d59bc24a
             $ curl 'localhost:5000/api/v4/step?benchmark=benchmark://cbench-v1/adpcm&reward=IrInstructionCountOz&actions=1,2,3'
             {
                 "commandline": "opt - ...",
                 "rewards": [0.003],
                 "done": false,
                 "ir": "...",
-<<<<<<< HEAD
-                "instcount": {...},
-                "autophase": {...},
-=======
                 "states": [
                     {
                         "instcount": {...},
@@ -92,7 +74,6 @@
                         "reward": 0.003
                     },
                 ]
->>>>>>> d59bc24a
             }
 """
 import logging
@@ -125,9 +106,6 @@
 
 
 class StateToVisualize(BaseModel):
-<<<<<<< HEAD
-    """Encapsulates the state visualize in the frontend."""
-=======
     """Encapsulates the state to visualize in the frontend."""
 
     instcount: Dict[str, int]
@@ -179,7 +157,6 @@
 
 class StepReply(BaseModel):
     """The data returned by a call to /api/v4/step."""
->>>>>>> d59bc24a
 
     # This summarizes the sequence of actions that the user has selected so far:
     commandline: str
@@ -192,15 +169,8 @@
     # The current LLVM-IR:
     ir: str
 
-<<<<<<< HEAD
-    # The reward signal measures how "good" the previous action was. Over time
-    # the sequence of actions that produces the highest cumulative reward is the
-    # best:
-    rewards: List[float]
-=======
     # A list of states to visualize, ordered from first to last.
     states: List[StateToVisualize]
->>>>>>> d59bc24a
 
 
 @app.route("/api/v4/describe")
@@ -235,70 +205,6 @@
         )
 
 
-<<<<<<< HEAD
-def _step(
-    benchmark: str, reward: str, actions: List[int], reward_history: bool
-) -> StateToVisualize:
-    rewards = []
-
-    with env_lock:
-        env.reward_space = reward
-        env.reset()
-
-        # Replay all actions except the last one.
-        if reward_history:
-            # Replay actions one at a time to receive incremental rewards. The first
-            # reward represents the state prior to any actions.
-            rewards.append(0)
-            for action in actions[:-1]:
-                _, reward, done, info = env.step(action)
-                rewards.append(reward)
-                if done:
-                    raise ValueError(
-                        f"Failed to apply action {action}: {info['error_details']}"
-                    )
-        else:
-            # Replay actions in a single batch.
-            _, _, done, info = env.step(actions[:-1])
-            if done:
-                raise ValueError(
-                    f"Failed to apply actions {actions}: {info['error_details']}"
-                )
-
-        # Perform the final action.
-        (ir, instcount, autophase), (reward,), done, _ = env.raw_step(
-            actions=actions[-1:],
-            observations=[
-                env.observation.spaces["Ir"],
-                env.observation.spaces["InstCountDict"],
-                env.observation.spaces["AutophaseDict"],
-            ],
-            rewards=[env.reward_space],
-        )
-
-    rewards.append(reward)
-    return StateToVisualize(
-        commandline=env.commandline(),
-        done=done,
-        ir=truncate(ir, max_line_len=250, max_lines=1024),
-        instcount=instcount,
-        autophase=autophase,
-        rewards=rewards,
-    )
-
-
-@app.route("/api/v4/step")
-def step() -> Dict[str, Any]:
-    actions_str: str = request.args.get("actions")
-    benchmark: str = request.args.get("benchmark")
-    reward: str = request.args.get("reward")
-    reward_history: bool = request.args.get("reward_history", "0") == "1"
-
-    try:
-        actions: List[int] = (
-            [int(x) for x in actions_str.split(",")] if actions_str else []
-        )
-=======
 def _step(request: StepRequest) -> StepReply:
     """Run the actual step with parsed arguments."""
     states: List[StateToVisualize] = []
@@ -386,16 +292,11 @@
 def step() -> Dict[str, Any]:
     try:
         request = StepRequest.from_request()
->>>>>>> d59bc24a
     except ValueError as e:
         return jsonify({"error": f"Invalid actions: {e}"}), 400
 
     try:
-<<<<<<< HEAD
-        return jsonify(_step(benchmark, reward, actions, reward_history).dict())
-=======
         return jsonify(_step(request).dict())
->>>>>>> d59bc24a
     except Exception as e:
         return jsonify({"error": str(e)}), 400
 
@@ -434,8 +335,4 @@
     logger.addHandler(handler)
 
     logger.info("Serving from %s", resource_dir)
-<<<<<<< HEAD
-    app.run(port=int(os.environ.get("PORT", "5000")))
-=======
-    app.run(port=int(os.environ.get("PORT", "5000")), host="0.0.0.0")
->>>>>>> d59bc24a
+    app.run(port=int(os.environ.get("PORT", "5000")), host="0.0.0.0")