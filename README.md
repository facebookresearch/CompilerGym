![CompilerGym](https://github.com/facebookresearch/CompilerGym/raw/development/docs/source/_static/img/logo.png)

---

<!-- Documentation -->
<a href="http://facebookresearch.github.io/CompilerGym/">
    <img src="https://img.shields.io/badge/documentation-latest-blue.svg" alt="Documentation" height="20">
</a>
<!-- PyPi Version -->
<a href="https://pypi.org/project/compiler-gym/">
    <img src="https://badge.fury.io/py/compiler-gym.svg" alt="PyPI version" height="20">
</a>
<!-- CI status -->
<a href="https://github.com/facebookresearch/CompilerGym/actions?query=workflow%3ACI+branch%3Adevelopment">
    <img src="https://github.com/facebookresearch/CompilerGym/workflows/CI/badge.svg?branch=development" alt="CI status" height="20">
</a>
<!-- Downloads counter -->
<a href="https://pypi.org/project/compiler-gym/">
    <img src="https://pepy.tech/badge/compiler-gym" alt="PyPi Downloads" height="20">
</a>
<!-- license -->
<a href="https://tldrlegal.com/license/mit-license">
    <img src="https://img.shields.io/pypi/l/compiler-gym" alt="License" height="20">
</a>

CompilerGym is a toolkit for exposing compiler optimization problems
for reinforcement learning. It allows machine learning researchers to
experiment with program optimization techniques without requiring any
experience in compilers, and provides a framework for compiler
developers to expose new optimization problems for AI.


**Table of Contents**

- [Getting Started](#getting-started)
  - [Installation](#installation)
  - [Trying it out](#trying-it-out)
- [Leaderboards](#leaderboards)
  - [LLVM Instruction Count](#llvm-instruction-count)
- [Contributing](#contributing)
- [Citation](#citation)


# Getting Started

Starting with CompilerGym is simple. If you not already familiar with the gym
interface, refer to the
[getting started guide](http://facebookresearch.github.io/CompilerGym/getting_started.html)
for an overview of the key concepts.


## Installation

Install the latest CompilerGym release using:

    pip install -U compiler_gym

The binary works on macOS and Linux (on Ubuntu 18.04, Fedora 28, Debian 10 or
newer equivalents).

### Building from Source  <!-- omit in toc -->

If you prefer, you may build from source. This requires a modern C++ toolchain
and bazel.

#### macOS  <!-- omit in toc -->

On macOS the required dependencies can be installed using
[homebrew](https://docs.brew.sh/Installation):

```sh
brew install bazelisk zlib
export LDFLAGS="-L/usr/local/opt/zlib/lib"
export CPPFLAGS="-I/usr/local/opt/zlib/include"
export PKG_CONFIG_PATH="/usr/local/opt/zlib/lib/pkgconfig"
```

Now proceed to [All platforms](#all-platforms) below.
<<<<<<< HEAD

#### Linux  <!-- omit in toc -->

On debian-based linux systems, install the required toolchain using:

```sh
sudo apt install clang libtinfo5 libjpeg-dev patchelf
wget https://github.com/bazelbuild/bazelisk/releases/download/v1.7.5/bazelisk-linux-amd64 -O bazel
chmod +x bazel && mkdir -p ~/.local/bin && mv -v bazel ~/.local/bin
export PATH="$HOME/.local/bin:$PATH"
export CC=clang
export CXX=clang++
```

=======

#### Linux  <!-- omit in toc -->

On debian-based linux systems, install the required toolchain using:

```sh
sudo apt install clang libtinfo5 libjpeg-dev patchelf
wget https://github.com/bazelbuild/bazelisk/releases/download/v1.7.5/bazelisk-linux-amd64 -O bazel
chmod +x bazel && mkdir -p ~/.local/bin && mv -v bazel ~/.local/bin
export PATH="$HOME/.local/bin:$PATH"
export CC=clang
export CXX=clang++
```

>>>>>>> 3ed00ef8
#### All platforms  <!-- omit in toc -->

We recommend using
[conda](https://docs.conda.io/projects/conda/en/latest/user-guide/install/)
to manage the remaining build dependencies. First create a conda environment
with the required dependencies:

    conda create -n compiler_gym python=3.9 cmake pandoc
    conda activate compiler_gym

Then clone the CompilerGym source code using:

    git clone https://github.com/facebookresearch/CompilerGym.git
    cd CompilerGym

Install the python development dependencies using:

    make init
<<<<<<< HEAD

The `make init` target only needs to be run once on initial setup, or when
upgrading to a different CompilerGym release.

Run the test suite to confirm that everything is working:

    make test

To build and install the `compiler_gym` python package, run:

    make install

=======

The `make init` target only needs to be run once on initial setup, or when
upgrading to a different CompilerGym release.

Run the test suite to confirm that everything is working:

    make test

To build and install the `compiler_gym` python package, run:

    make install

>>>>>>> 3ed00ef8
**NOTE:** To use the `compiler_gym` package that is installed by `make install`
you must leave the root directory of this repository. Attempting to import
`compiler_gym` while in the root of this repository will cause import errors.

When you are finished, you can deactivate and delete the conda
environment using:

    conda deactivate
    conda env remove -n compiler_gym


## Trying it out

In Python, import `compiler_gym` to use the environments:

```py
>>> import gym
>>> import compiler_gym                     # imports the CompilerGym environments
>>> env = gym.make("llvm-autophase-ic-v0")  # starts a new environment
>>> env.require_dataset("npb-v0")           # downloads a set of programs
>>> env.reset()                             # starts a new compilation session with a random program
>>> env.render()                            # prints the IR of the program
>>> env.step(env.action_space.sample())     # applies a random optimization, updates state/reward/actions
```

See the
[documentation website](http://facebookresearch.github.io/CompilerGym/) for
tutorials, further details, and API reference.


# Leaderboards

🚧 **Under construction** 🚧 As of CompilerGym v0.1.6 we are not yet accepting
submissions for these leaderboards. Please check back soon!

These leaderboards track the performance of user-submitted algorithms for
CompilerGym tasks. To submit a result please see
[this document](https://github.com/facebookresearch/CompilerGym/blob/development/CONTRIBUTING.md#leaderboard-submissions).


## LLVM Instruction Count

LLVM is a popular open source compiler used widely in industry and research. The
`llvm-ic-v0` environment exposes LLVM's optimizing passes as a set of actions
that can be applied to a particular program. The goal of the agent is to select
the sequence of optimizations that lead to the greatest reduction in instruction
count in the program being compiled. Reward is the reduction in instruction
count achieved scaled to the reduction achieved by LLVM's builtin `-Oz`
pipeline.

This leaderboard tracks the results achieved by algorithms on the `llvm-ic-v0`
environment on the 23 benchmarks in the `cBench-v1` dataset.

| Author | Algorithm | Links | Date | Walltime (mean) | Codesize Reduction (geomean) |
| --- | --- | --- | --- | --- | --- |
<<<<<<< HEAD
| Facebook | Greedy search | [write-up](leaderboard/llvm_instcount/e_greedy/README.md), [results](leaderboard/llvm_instcount/e_greedy/results_e0.csv) | 2021-03 | 169.237s | 1.055× |
| Facebook | e-Greedy search (e=0.1) | [write-up](leaderboard/llvm_instcount/e_greedy/README.md), [results](leaderboard/llvm_instcount/e_greedy/results_e10.csv) | 2021-03 | 152.579s | 1.041× |
=======
| Facebook | Random search (t=10800) | [write-up](leaderboard/llvm_instcount/random_search/README.md), [results](leaderboard/llvm_instcount/random_search/results_p125_t10800.csv) | 2021-03 | 10,512.356s | **1.062×** |
| Facebook | Random search (t=3600) | [write-up](leaderboard/llvm_instcount/random_search/README.md), [results](leaderboard/llvm_instcount/random_search/results_p125_t3600.csv) | 2021-03 | 3,630.821s | 1.061× |
| Facebook | Greedy search | [write-up](leaderboard/llvm_instcount/e_greedy/README.md), [results](leaderboard/llvm_instcount/e_greedy/results_e0.csv) | 2021-03 | 169.237s | 1.055× |
| Facebook | Random search (t=60) | [write-up](leaderboard/llvm_instcount/random_search/README.md), [results](leaderboard/llvm_instcount/random_search/results_p125_t60.csv) | 2021-03 | 91.215s | 1.045× |
| Facebook | e-Greedy search (e=0.1) | [write-up](leaderboard/llvm_instcount/e_greedy/README.md), [results](leaderboard/llvm_instcount/e_greedy/results_e10.csv) | 2021-03 | 152.579s | 1.041× |
| Facebook | Random search (t=10) | [write-up](leaderboard/llvm_instcount/random_search/README.md), [results](leaderboard/llvm_instcount/random_search/results_p125_t10.csv) | 2021-03 | **42.939s** | 1.031× |

>>>>>>> 3ed00ef8

# Contributing

We welcome contributions to CompilerGym. If you are interested in contributing please see
[this document](https://github.com/facebookresearch/CompilerGym/blob/development/CONTRIBUTING.md).


# Citation

If you use CompilerGym in any of your work, please cite:

```
@Misc{CompilerGym,
  author = {Cummins, Chris and Leather, Hugh and Steiner, Benoit and He, Horace and Chintala, Soumith},
  title = {{CompilerGym}: A Reinforcement Learning Toolkit for Compilers},
  howpublished = {\url{https://github.com/facebookresearch/CompilerGym/}},
  year = {2020}
}
```<|MERGE_RESOLUTION|>--- conflicted
+++ resolved
@@ -76,7 +76,6 @@
 ```
 
 Now proceed to [All platforms](#all-platforms) below.
-<<<<<<< HEAD
 
 #### Linux  <!-- omit in toc -->
 
@@ -91,22 +90,6 @@
 export CXX=clang++
 ```
 
-=======
-
-#### Linux  <!-- omit in toc -->
-
-On debian-based linux systems, install the required toolchain using:
-
-```sh
-sudo apt install clang libtinfo5 libjpeg-dev patchelf
-wget https://github.com/bazelbuild/bazelisk/releases/download/v1.7.5/bazelisk-linux-amd64 -O bazel
-chmod +x bazel && mkdir -p ~/.local/bin && mv -v bazel ~/.local/bin
-export PATH="$HOME/.local/bin:$PATH"
-export CC=clang
-export CXX=clang++
-```
-
->>>>>>> 3ed00ef8
 #### All platforms  <!-- omit in toc -->
 
 We recommend using
@@ -125,7 +108,6 @@
 Install the python development dependencies using:
 
     make init
-<<<<<<< HEAD
 
 The `make init` target only needs to be run once on initial setup, or when
 upgrading to a different CompilerGym release.
@@ -138,20 +120,6 @@
 
     make install
 
-=======
-
-The `make init` target only needs to be run once on initial setup, or when
-upgrading to a different CompilerGym release.
-
-Run the test suite to confirm that everything is working:
-
-    make test
-
-To build and install the `compiler_gym` python package, run:
-
-    make install
-
->>>>>>> 3ed00ef8
 **NOTE:** To use the `compiler_gym` package that is installed by `make install`
 you must leave the root directory of this repository. Attempting to import
 `compiler_gym` while in the root of this repository will cause import errors.
@@ -207,10 +175,6 @@
 
 | Author | Algorithm | Links | Date | Walltime (mean) | Codesize Reduction (geomean) |
 | --- | --- | --- | --- | --- | --- |
-<<<<<<< HEAD
-| Facebook | Greedy search | [write-up](leaderboard/llvm_instcount/e_greedy/README.md), [results](leaderboard/llvm_instcount/e_greedy/results_e0.csv) | 2021-03 | 169.237s | 1.055× |
-| Facebook | e-Greedy search (e=0.1) | [write-up](leaderboard/llvm_instcount/e_greedy/README.md), [results](leaderboard/llvm_instcount/e_greedy/results_e10.csv) | 2021-03 | 152.579s | 1.041× |
-=======
 | Facebook | Random search (t=10800) | [write-up](leaderboard/llvm_instcount/random_search/README.md), [results](leaderboard/llvm_instcount/random_search/results_p125_t10800.csv) | 2021-03 | 10,512.356s | **1.062×** |
 | Facebook | Random search (t=3600) | [write-up](leaderboard/llvm_instcount/random_search/README.md), [results](leaderboard/llvm_instcount/random_search/results_p125_t3600.csv) | 2021-03 | 3,630.821s | 1.061× |
 | Facebook | Greedy search | [write-up](leaderboard/llvm_instcount/e_greedy/README.md), [results](leaderboard/llvm_instcount/e_greedy/results_e0.csv) | 2021-03 | 169.237s | 1.055× |
@@ -218,7 +182,6 @@
 | Facebook | e-Greedy search (e=0.1) | [write-up](leaderboard/llvm_instcount/e_greedy/README.md), [results](leaderboard/llvm_instcount/e_greedy/results_e10.csv) | 2021-03 | 152.579s | 1.041× |
 | Facebook | Random search (t=10) | [write-up](leaderboard/llvm_instcount/random_search/README.md), [results](leaderboard/llvm_instcount/random_search/results_p125_t10.csv) | 2021-03 | **42.939s** | 1.031× |
 
->>>>>>> 3ed00ef8
 
 # Contributing
 
